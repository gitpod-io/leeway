module github.com/gitpod-io/leeway

go 1.23

require (
	github.com/aws/aws-sdk-go-v2 v1.32.3
	github.com/aws/aws-sdk-go-v2/config v1.28.1
	github.com/aws/aws-sdk-go-v2/feature/s3/manager v1.17.35
	github.com/aws/aws-sdk-go-v2/service/s3 v1.66.2
	github.com/aws/aws-sdk-go-v2/service/sts v1.32.3
	github.com/creack/pty v1.1.23
	github.com/disiqueira/gotree v1.0.0
	github.com/dop251/goja v0.0.0-20241024094426-79f3a7efcdbd
	github.com/fsnotify/fsnotify v1.7.0
	github.com/google/go-cmp v0.6.0
	github.com/google/uuid v1.6.0
	github.com/gookit/color v1.5.4
	github.com/imdario/mergo v0.3.13
	github.com/in-toto/in-toto-golang v0.3.3
	github.com/karrick/godirwalk v1.17.0
	github.com/minio/highwayhash v1.0.2
	github.com/opencontainers/runc v1.1.10
	github.com/opencontainers/runtime-spec v1.1.0
	github.com/segmentio/analytics-go/v3 v3.3.0
	github.com/segmentio/textio v1.2.0
	github.com/sirupsen/logrus v1.9.3
	github.com/spf13/cobra v1.8.1
	github.com/stretchr/testify v1.9.0
	golang.org/x/mod v0.21.0
	golang.org/x/sync v0.8.0
	golang.org/x/xerrors v0.0.0-20240903120638-7835f813f4da
	gopkg.in/yaml.v3 v3.0.1
	sigs.k8s.io/bom v0.1.0
)

require (
	github.com/aws/aws-sdk-go-v2/aws/protocol/eventstream v1.6.6 // indirect
	github.com/aws/aws-sdk-go-v2/credentials v1.17.42 // indirect
	github.com/aws/aws-sdk-go-v2/feature/ec2/imds v1.16.18 // indirect
	github.com/aws/aws-sdk-go-v2/internal/configsources v1.3.22 // indirect
	github.com/aws/aws-sdk-go-v2/internal/endpoints/v2 v2.6.22 // indirect
	github.com/aws/aws-sdk-go-v2/internal/ini v1.8.1 // indirect
	github.com/aws/aws-sdk-go-v2/internal/v4a v1.3.22 // indirect
	github.com/aws/aws-sdk-go-v2/service/internal/accept-encoding v1.12.0 // indirect
	github.com/aws/aws-sdk-go-v2/service/internal/checksum v1.4.3 // indirect
	github.com/aws/aws-sdk-go-v2/service/internal/presigned-url v1.12.3 // indirect
	github.com/aws/aws-sdk-go-v2/service/internal/s3shared v1.18.3 // indirect
	github.com/aws/aws-sdk-go-v2/service/sso v1.24.3 // indirect
	github.com/aws/aws-sdk-go-v2/service/ssooidc v1.28.3 // indirect
	github.com/aws/smithy-go v1.22.0 // indirect
	github.com/bmizerany/assert v0.0.0-20160611221934-b7ed37b82869 // indirect
	github.com/coreos/go-systemd/v22 v22.5.0 // indirect
	github.com/cyphar/filepath-securejoin v0.3.4 // indirect
	github.com/davecgh/go-spew v1.1.1 // indirect
	github.com/dlclark/regexp2 v1.11.4 // indirect
	github.com/go-sourcemap/sourcemap v2.1.3+incompatible // indirect
	github.com/godbus/dbus/v5 v5.1.0 // indirect
	github.com/google/pprof v0.0.0-20230207041349-798e818bf904 // indirect
	github.com/inconshreveable/mousetrap v1.1.0 // indirect
	github.com/kr/pretty v0.3.1 // indirect
	github.com/moby/sys/mountinfo v0.7.1 // indirect
	github.com/pkg/errors v0.9.1 // indirect
	github.com/pmezard/go-difflib v1.0.0 // indirect
	github.com/rogpeppe/go-internal v1.11.0 // indirect
	github.com/seccomp/libseccomp-golang v0.10.0 // indirect
	github.com/segmentio/backo-go v1.0.0 // indirect
	github.com/shibumi/go-pathspec v1.2.0 // indirect
	github.com/spf13/pflag v1.0.5 // indirect
	github.com/xo/terminfo v0.0.0-20210125001918-ca9a967f8778 // indirect
<<<<<<< HEAD
	golang.org/x/net v0.24.0 // indirect
	golang.org/x/sys v0.22.0 // indirect
	golang.org/x/text v0.14.0 // indirect
	sigs.k8s.io/release-utils v0.3.0 // indirect
=======
	golang.org/x/crypto v0.31.0 // indirect
	golang.org/x/net v0.33.0 // indirect
	golang.org/x/sys v0.28.0 // indirect
	golang.org/x/text v0.21.0 // indirect
	sigs.k8s.io/release-utils v0.7.7 // indirect
>>>>>>> 8d414fe6
)<|MERGE_RESOLUTION|>--- conflicted
+++ resolved
@@ -67,16 +67,9 @@
 	github.com/shibumi/go-pathspec v1.2.0 // indirect
 	github.com/spf13/pflag v1.0.5 // indirect
 	github.com/xo/terminfo v0.0.0-20210125001918-ca9a967f8778 // indirect
-<<<<<<< HEAD
-	golang.org/x/net v0.24.0 // indirect
-	golang.org/x/sys v0.22.0 // indirect
-	golang.org/x/text v0.14.0 // indirect
-	sigs.k8s.io/release-utils v0.3.0 // indirect
-=======
 	golang.org/x/crypto v0.31.0 // indirect
 	golang.org/x/net v0.33.0 // indirect
 	golang.org/x/sys v0.28.0 // indirect
 	golang.org/x/text v0.21.0 // indirect
 	sigs.k8s.io/release-utils v0.7.7 // indirect
->>>>>>> 8d414fe6
 )